--- conflicted
+++ resolved
@@ -180,15 +180,9 @@
 PODEProblem(v, f, timespan, timestep, q₀::StateVariable, p₀::StateVariable; kwargs...)
 PODEProblem(v, f, timespan, timestep, q₀::AbstractArray, p₀::AbstractArray; kwargs...)
 ```
-<<<<<<< HEAD
-where `v` and `f` are the function computing the vector fields,
-`tspan` is the time interval `(t₀,t₁)` for the problem to be solved in,
-`tstep` is the time step to be used in the simulation, and
-=======
 where `v` and `f` are the function computing the vector fields, 
 `timespan` is the time interval `(t₀,t₁)` for the problem to be solved in,
 `timestep` is the time step to be used in the simulation, and
->>>>>>> 83fb150f
 `ics` is a `NamedTuple` with entries `q` and `p`.
 The initial conditions `q₀` and `p₀` can also be prescribed
 directly, with `StateVariable` an `AbstractArray{<:Number}`.
@@ -231,15 +225,9 @@
 PODEEnsemble(v, f, timespan, timestep, q₀::AbstractVector{<: StateVariable}, p₀::AbstractVector{<: StateVariable}; kwargs...)
 PODEEnsemble(v, f, timespan, timestep, q₀::AbstractVector{<: AbstractArray}, p₀::AbstractVector{<: AbstractArray}; kwargs...)
 ```
-<<<<<<< HEAD
-where `v` and `f` are the function computing the vector fields,
-`tspan` is the time interval `(t₀,t₁)` for the problem to be solved in,
-`tstep` is the time step to be used in the simulation, and
-=======
 where `v` and `f` are the function computing the vector fields, 
 `timespan` is the time interval `(t₀,t₁)` for the problem to be solved in,
 `timestep` is the time step to be used in the simulation, and
->>>>>>> 83fb150f
 `ics` is an `AbstractVector` of `NamedTuple`, each with entries `q` and `p`.
 The initial conditions `q₀` and `p₀` can also be prescribed, each as an
 `AbstractVector` of `StateVariable` or `AbstractArray{<:Number}`.
