
const ode_equations = raw"""
Ordinary differential equations define an initial value problem of the form
```math
\dot{q} (t) = v(t, q(t)) ,
```
with vector field ``v``.
"""

const ode_functions = raw"""
The function `v` providing the vector field must have the interface
```julia
function v(v, t, q, params)
    v[1] = ...
    v[2] = ...
    ...
end
```
where `t` is the current time, `q` is the current solution vector, `v` is the
vector which holds the result of evaluating the vector field ``v`` on `t` and
`q`, and `params` is a `NamedTuple` of additional parameters on which the
vector field may depend.
"""


@doc """
`ODE`: Ordinary Differential Equation

$(ode_equations)

### Parameters

* `vType <: Callable`: type of `v`
* `invType <: OptionalInvariants`: invariants type
* `parType <: OptionalParameters`: parameters type
* `perType <: OptionalPeriodicity`: periodicity type

### Fields

* `v`: function computing the vector field
* `invariants`: functions for the computation of invariants, either a `NamedTuple` containing the equation's invariants or `NullInvariants`
* `parameters`: type constraints for parameters, either a `NamedTuple` containing the equation's parameters or `NullParameters`
* `periodicity`: determines the periodicity of the state vector `q` for cutting periodic solutions, either a `AbstractArray` or `NullPeriodicity`

### Constructors

```julia
ODE(v, invariants, parameters, periodicity)
ODE(v; invariants = NullInvariants(), parameters = NullParameters(), periodicity = NullPeriodicity())
```

### Function Definitions

$(ode_functions)

"""
struct ODE{vType <: Callable, v̄Type <: OptionalCallable,
           invType <: OptionalInvariants,
           parType <: OptionalParameters,
           perType <: OptionalPeriodicity} <: AbstractEquationODE{invType, parType, perType}

    v::vType
    v̄::v̄Type

    invariants::invType
    parameters::parType
    periodicity::perType

    function ODE(v, v̄, invariants, parameters, periodicity)
        @assert !isempty(methods(v))
        # @assert hasmethod(v, (Real, AbstractArray, AbstractArray, OptionalParameters))

        _periodicity = promote_periodicity(periodicity)

        new{typeof(v), typeof(v̄),
            typeof(invariants),
            typeof(parameters),
            typeof(_periodicity)
            }(v, v̄, invariants, parameters, _periodicity)
    end
end

function ODE(v; v̄ = v,
             invariants = NullInvariants(),
             parameters = NullParameters(),
             periodicity = NullPeriodicity())
    ODE(v, v̄, invariants, parameters, periodicity)
end

GeometricBase.invariants(equation::ODE) = equation.invariants
GeometricBase.parameters(equation::ODE) = equation.parameters
GeometricBase.periodicity(equation::ODE) = equation.periodicity

hasvectorfield(::ODE) = true
hasinitialguess(::ODE{vType, <:Callable}) where {vType} = true
hasinitialguess(::ODE{vType, <:Nothing}) where {vType} = false

function Base.show(io::IO, equation::ODE)
    print(io, "Ordinary Differential Equation (ODE)", "\n")
    print(io, "\n")
    print(io, " with vector field")
    print(io, "\n")
    print(io, "   v = ", equation.v, "\n")
    print(io, "\n")
    print(io, " Invariants: \n")
    print(io, "   ", invariants(equation))
end

function initialstate(equ::ODE, t::InitialTime, ics::NamedTuple, params::OptionalParameters)
    (
        q = _statevariable(ics.q, periodicity(equ)),
    )
end

function initialstate(equ::ODE, q₀::InitialState)
    initialstate(equ, (q = q₀,))
end

function initialstate(equ::ODE, q₀::InitialStateVector)
    [initialstate(equ, q) for q in q₀]
end

function check_initial_conditions(::ODE, ics::NamedTuple)
    haskey(ics, :q) || return false
    typeof(ics.q) <: StateVariable || return false
    return true
end

function check_methods(equ::ODE, timespan, ics, params)
    applicable(equ.v, vectorfield(ics.q), timespan[begin], ics.q, params) || return false
    equ.v̄ === nothing || applicable(equ.v̄, vectorfield(ics.q), timespan[begin], ics.q, params) || return false
    return true
end

function GeometricBase.datatype(equ::ODE, ics::NamedTuple)
    @assert check_initial_conditions(equ, ics)
    return eltype(ics.q)
end

function GeometricBase.arrtype(equ::ODE, ics::NamedTuple)
    @assert check_initial_conditions(equ, ics)
    typeof(ics.q)
end

_get_v(equ::ODE, params) = (v, t, q) -> equ.v(v, t, q, params)
_get_v̄(equ::ODE, params) = (v, t, q) -> equ.v̄(v, t, q, params)
_get_invariant(::ODE, inv, params) = (t, q) -> inv(t, q, params)

_functions(equ::ODE) = (v = equ.v,)
_functions(equ::ODE, params::OptionalParameters) = (v = _get_v(equ, params),)
_initialguess(equ::ODE) = (v = equ.v̄,)
_initialguess(equ::ODE, params::OptionalParameters) = (v = _get_v̄(equ, params),)


@doc """
`ODEProblem`: Ordinary Differential Equation Problem

$(ode_equations)

The dynamical variables ``q`` with initial condition ``q_{0}`` take values in ``\\mathbb{R}^{d}``.

### Constructors

```julia
ODEProblem(v, timespan, timestep, ics::NamedTuple; kwargs...)
ODEProblem(v, timespan, timestep, q₀::StateVariable; kwargs...)
ODEProblem(v, timespan, timestep, q₀::AbstractArray; kwargs...)
```
<<<<<<< HEAD
where `v` is the function computing the vector field,
`tspan` is the time interval `(t₀,t₁)` for the problem to be solved in,
`tstep` is the time step to be used in the simulation, and
=======
where `v` is the function computing the vector field, 
`timespan` is the time interval `(t₀,t₁)` for the problem to be solved in,
`timestep` is the time step to be used in the simulation, and
>>>>>>> 83fb150f
`ics` is a `NamedTuple` with entry `q` of type `StateVariable`.
The initial condition `q₀` can also be prescribed directly, as a
`StateVariable` or an `AbstractArray{<:Number}`.

For possible keyword arguments see the documentation on [`EquationProblem`](@ref GeometricEquations.EquationProblem) subtypes.

### Function Definitions

$(ode_functions)

"""
const ODEProblem = EquationProblem{ODE}

function ODEProblem(v, timespan, timestep, ics...;
                    invariants = NullInvariants(),
                    parameters = NullParameters(),
                    periodicity = NullPeriodicity(),
                    v̄ = v)
    equ = ODE(v, v̄, invariants, parameter_types(parameters), periodicity)
    EquationProblem(equ, timespan, timestep, initialstate(equ, ics...), parameters)
end

GeometricBase.periodicity(prob::ODEProblem) = (q = periodicity(equation(prob)),)


@doc """
`ODEEnsemble`: Ordinary Differential Equation Ensemble

$(ode_equations)

The dynamical variables ``q`` take values in ``\\mathbb{R}^{d}``.

### Constructors

```julia
ODEEnsemble(v, timespan, timestep, ics::AbstractVector{<: NamedTuple}; kwargs...)
ODEEnsemble(v, timespan, timestep, q₀::AbstractVector{<: StateVariable}; kwargs...)
ODEEnsemble(v, timespan, timestep, q₀::AbstractVector{<: AbstractArray}; kwargs...)
```
<<<<<<< HEAD
where `v` is the function computing the vector field,
`tspan` is the time interval `(t₀,t₁)` for the problem to be solved in,
`tstep` is the time step to be used in the simulation, and
=======
where `v` is the function computing the vector field, 
`timespan` is the time interval `(t₀,t₁)` for the problem to be solved in,
`timestep` is the time step to be used in the simulation, and 
>>>>>>> 83fb150f
`ics` is an `AbstractVector` of `NamedTuple`, each with an entry `q`
of type `StateVariable`.
The initial condition `q₀` can also be prescribed as an `AbstractVector`
of `StateVariable` or `AbstractArray{<:Number}`.
For the interface of the function `v` see [`ODE`](@ref).

For possible keyword arguments see the documentation on [`EnsembleProblem`](@ref GeometricEquations.EnsembleProblem) subtypes.

"""
const ODEEnsemble = EnsembleProblem{ODE}

function ODEEnsemble(v, timespan, timestep, ics...;
                    invariants = NullInvariants(),
                    parameters = NullParameters(),
                    periodicity = NullPeriodicity(),
                    v̄ = v)
    equ = ODE(v, v̄, invariants, parameter_types(parameters), periodicity)
    EnsembleProblem(equ, timespan, timestep, initialstate(equ, ics...), parameters)
end<|MERGE_RESOLUTION|>--- conflicted
+++ resolved
@@ -166,15 +166,9 @@
 ODEProblem(v, timespan, timestep, q₀::StateVariable; kwargs...)
 ODEProblem(v, timespan, timestep, q₀::AbstractArray; kwargs...)
 ```
-<<<<<<< HEAD
-where `v` is the function computing the vector field,
-`tspan` is the time interval `(t₀,t₁)` for the problem to be solved in,
-`tstep` is the time step to be used in the simulation, and
-=======
 where `v` is the function computing the vector field, 
 `timespan` is the time interval `(t₀,t₁)` for the problem to be solved in,
 `timestep` is the time step to be used in the simulation, and
->>>>>>> 83fb150f
 `ics` is a `NamedTuple` with entry `q` of type `StateVariable`.
 The initial condition `q₀` can also be prescribed directly, as a
 `StateVariable` or an `AbstractArray{<:Number}`.
@@ -214,15 +208,9 @@
 ODEEnsemble(v, timespan, timestep, q₀::AbstractVector{<: StateVariable}; kwargs...)
 ODEEnsemble(v, timespan, timestep, q₀::AbstractVector{<: AbstractArray}; kwargs...)
 ```
-<<<<<<< HEAD
-where `v` is the function computing the vector field,
-`tspan` is the time interval `(t₀,t₁)` for the problem to be solved in,
-`tstep` is the time step to be used in the simulation, and
-=======
 where `v` is the function computing the vector field, 
 `timespan` is the time interval `(t₀,t₁)` for the problem to be solved in,
 `timestep` is the time step to be used in the simulation, and 
->>>>>>> 83fb150f
 `ics` is an `AbstractVector` of `NamedTuple`, each with an entry `q`
 of type `StateVariable`.
 The initial condition `q₀` can also be prescribed as an `AbstractVector`
