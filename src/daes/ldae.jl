--- conflicted
+++ resolved
@@ -441,13 +441,8 @@
 ```
 or
 ```julia
-<<<<<<< HEAD
-prob = LDAEProblem(ϑ, f, u, g, ϕ, ū, ḡ, ψ, ω, l, tspan, tstep, q₀, p₀, λ₀, μ₀)
-```
-=======
 prob = LDAEProblem(ϑ, f, u, g, ϕ, ū, ḡ, ψ, ω, l, timespan, timestep, q₀, p₀, λ₀, μ₀)
 ```    
->>>>>>> 83fb150f
 """
 const LDAEProblem = EquationProblem{LDAE}
 
